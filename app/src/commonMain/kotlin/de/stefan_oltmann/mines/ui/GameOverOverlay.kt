package de.stefan_oltmann.mines.ui

import androidx.compose.foundation.layout.Box
import androidx.compose.runtime.Composable
import androidx.compose.ui.Alignment
import androidx.compose.ui.text.font.FontFamily
import de.stefan_oltmann.mines.ui.lottie.ExplosionLottieImage
import de.stefan_oltmann.mines.ui.theme.colorCardBorderGameOver
import io.github.alexzhirkevich.compottie.LottieComposition

@Composable
fun GameOverOverlay(
    explosionLottieComposition: LottieComposition,
    fontFamily: FontFamily
) {

<<<<<<< HEAD
    Box(contentAlignment = Alignment.Center) {
=======
    Box(
        contentAlignment = Alignment.Center
    ) {
>>>>>>> 2ef69cd0

        ExplosionLottieImage(
            explosionLottieComposition = explosionLottieComposition,
        )

        DelayedGameOverText(
            text = "game over",
            color = colorCardBorderGameOver,
            fontFamily = fontFamily
        )
    }
}<|MERGE_RESOLUTION|>--- conflicted
+++ resolved
@@ -14,13 +14,9 @@
     fontFamily: FontFamily
 ) {
 
-<<<<<<< HEAD
-    Box(contentAlignment = Alignment.Center) {
-=======
     Box(
         contentAlignment = Alignment.Center
     ) {
->>>>>>> 2ef69cd0
 
         ExplosionLottieImage(
             explosionLottieComposition = explosionLottieComposition,
